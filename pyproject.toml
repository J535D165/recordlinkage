--- conflicted
+++ resolved
@@ -15,13 +15,8 @@
 ]
 license = {text = "BSD-3-Clause"}
 dependencies = [
-<<<<<<< HEAD
-    "jellyfish>=0.8.0",
-    "numpy>=1.13.0",
-=======
     "jellyfish>=1",
     "numpy>=1.13",
->>>>>>> ff416766
     "pandas>=1,<3",
     "scipy>=1",
     "scikit-learn>=1",
