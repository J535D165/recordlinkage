from recordlinkage.indexing import *
from recordlinkage.comparing import *
from recordlinkage.classifiers import *
from recordlinkage.measures import *
<<<<<<< HEAD
from recordlinkage.fusion import FuseLinks
=======
from recordlinkage.network import *
from recordlinkage.utils import split_index
>>>>>>> 2f7ed457

from recordlinkage import rl_logging as logging

from recordlinkage.deprecated import *

from recordlinkage._version import get_versions
__version__ = get_versions()['version']
del get_versions

__all__ = ['datasets', 'preprocessing']<|MERGE_RESOLUTION|>--- conflicted
+++ resolved
@@ -2,12 +2,9 @@
 from recordlinkage.comparing import *
 from recordlinkage.classifiers import *
 from recordlinkage.measures import *
-<<<<<<< HEAD
 from recordlinkage.fusion import FuseLinks
-=======
 from recordlinkage.network import *
 from recordlinkage.utils import split_index
->>>>>>> 2f7ed457
 
 from recordlinkage import rl_logging as logging
 
