--- conflicted
+++ resolved
@@ -68,74 +68,7 @@
 class Compare(BaseCompare):
     """Compare(block_size=1000000)
 
-<<<<<<< HEAD
-            # each job
-            for i in range(0, self.njobs):
-
-                # The data arguments
-                args_a = tuple(df_a_indexed.loc[i*chunk_size:(i+1)*chunk_size, da] for da in labels_a)
-                args_b = tuple(df_b_indexed.loc[i*chunk_size:(i+1)*chunk_size, db] for db in labels_b)
-
-                p = mp.Process(target=comp_func, args=args_a + args_b + args, kwargs=kwargs)
-                jobs.append(p)
-
-            for proc in jobs:
-
-                # Start the process
-                p.start()
-                proc.join()
-
-            # merge parts
-            c = pandas.concat(jobs, axis=0, copy=False)
-
-        else:
-
-            # # The data arguments
-            # args_a = tuple(df_a_indexed.loc[:, da] for da in labels_a)
-            # args_b = tuple(df_b_indexed.loc[:, db] for db in labels_b)
-
-            # Compute the comparison
-            c = comp_func(*tuple(data_a + data_b + args), **kwargs)
-
-        # if a pandas series is returned, overwrite the index. The
-        # returned index can be different than the MultiIndex passed to
-        # the compare function.
-        if isinstance(c, pandas.Series):
-            c.index = self.vectors.index
-
-        # append column to Compare.vectors
-        if store:
-            name_or_id = name if name else len(self.vectors.columns)
-            self.vectors[name_or_id] = c
-
-        # TODO: Encountered error when store = False (2017-07-27)
-        return self.vectors[name_or_id].rename(name)
-
-    def run(self):
-        """Run in a batch
-
-        This method is decrecated. Use the comparing.Compare(...,
-        low_memory=False) for better performance.
-
-        """
-
-        raise AttributeError("method run() is deprecated")
-
-    def clear_memory(self):
-        """Clear memory.
-
-        Clear some memory when low_memory was set to True.
-        """
-
-        self._df_a_indexed = None
-        self._df_b_indexed = None
-
-
-class Compare(CompareCore):
-    """Compare record pairs with the tools in this class.
-=======
     Class to compare record pairs with efficiently.
->>>>>>> 30312c01
 
     Class to compare the attributes of candidate record pairs. The ``Compare``
     class has methods like ``string``, ``exact`` and ``numeric`` to initialise
