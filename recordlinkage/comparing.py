--- conflicted
+++ resolved
@@ -24,11 +24,8 @@
                                              damerau_levenshtein_similarity,
                                              qgram_similarity,
                                              cosine_similarity,
-<<<<<<< HEAD
-                                             smith_waterman)
-=======
+                                             smith_waterman_similarity,
                                              longest_common_substring_similarity)
->>>>>>> f7487b6f
 
 
 def fillna_decorator(missing_value=np.nan):
@@ -476,11 +473,7 @@
         method : str
             A approximate string comparison method. Options are ['jaro',
             'jarowinkler', 'levenshtein', 'damerau_levenshtein', 'qgram',
-<<<<<<< HEAD
-            'cosine', smith_waterman]. Default: 'levenshtein'
-=======
-            'cosine', 'lcs']. Default: 'levenshtein'
->>>>>>> f7487b6f
+            'cosine', 'smith_waterman', 'lcs']. Default: 'levenshtein'
         threshold : float, tuple of floats
             A threshold value. All approximate string comparisons higher or
             equal than this threshold are 1. Otherwise 0.
@@ -524,14 +517,12 @@
             elif method == 'cosine':
                 str_sim_alg = cosine_similarity
 
-<<<<<<< HEAD
             elif method == 'smith_waterman' or method == "smithwaterman":
-                str_sim_alg = smith_waterman
-=======
+                str_sim_alg = smith_waterman_similarity
+
             elif method == 'lcs':
                 str_sim_alg = longest_common_substring_similarity
 
->>>>>>> f7487b6f
             else:
                 raise ValueError("The algorithm '{}' is not known.".format(method))
 
