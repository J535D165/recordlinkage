--- conflicted
+++ resolved
@@ -62,7 +62,6 @@
     result = {}
     for dictionary in dict_args:
         result.update(dictionary)
-<<<<<<< HEAD
     return result
 
 
@@ -83,7 +82,4 @@
     Replicates MultiIndex.to_frame, which was introduced in pandas 0.21,
     for the sake of backwards compatibility.
     """
-    return pandas.DataFrame(index.tolist(), index=index, columns=index.names)
-=======
-    return result
->>>>>>> 798d71d2
+    return pandas.DataFrame(index.tolist(), index=index, columns=index.names)